use bitvmx_bitcoin_rpc::rpc_config::RpcConfig;
use bollard::query_parameters::{CreateImageOptions, CreateContainerOptions, RemoveContainerOptions};
use bollard::errors::Error;
use bollard::container::Config;
use bollard::models::{ContainerCreateResponse, HostConfig};
use bollard::Docker;
use futures_util::stream::StreamExt;
use std::default::Default;
use tokio::runtime::Runtime;
use tracing::{self, debug, error, info};

use crate::error::BitcoindError;

pub struct Bitcoind {
    docker: Docker,
    container_name: String,
    image: String,
    hash: Option<String>,
    runtime: Runtime,
    rpc_config: RpcConfig,
    flags: BitcoindFlags,
}

#[derive(Debug, Clone)]
pub struct BitcoindFlags {
    pub min_relay_tx_fee: f64,
    pub block_min_tx_fee: f64,
    pub debug: u8,
    pub fallback_fee: f64,
}

impl Default for BitcoindFlags {
    fn default() -> Self {
        BitcoindFlags {
            min_relay_tx_fee: 0.00001,
            block_min_tx_fee: 0.00001,
            debug: 1,
            fallback_fee: 0.0002,
        }
    }
}

impl Bitcoind {
    /// Creates a new `Bitcoind` instance with default flags.
    ///
    /// # Arguments
    ///
    /// * `container_name` - The name of the Docker container.
    /// * `image` - The Docker image to use.
    /// * `rpc_config` - The RPC configuration for the Bitcoin node.
    pub fn new(container_name: &str, image: &str, hash: Option<String>, rpc_config: RpcConfig) -> Self {
        Self::new_with_flags(container_name, image, hash, rpc_config, BitcoindFlags::default())
    }

    /// Creates a new `Bitcoind` instance with specified flags.
    ///
    /// # Arguments
    ///
    /// * `container_name` - The name of the Docker container.
    /// * `image` - The Docker image to use.
    /// * `rpc_config` - The RPC configuration for the Bitcoin node.
    /// * `flags` - Custom flags for the Bitcoin node.
    pub fn new_with_flags(
        container_name: &str,
        image: &str,
        hash: Option<String>,
        rpc_config: RpcConfig,
        flags: BitcoindFlags,
    ) -> Self {
        let hash = match hash {
            Some(hash) => Some(format!("{}@{}", image, hash)),
            None => None,
        };
        
        Self {
            docker: Docker::connect_with_local_defaults().unwrap(),
            container_name: container_name.to_string(),
            image: image.to_string(),
            hash,
            runtime: Runtime::new().unwrap(),
            rpc_config,
            flags,
        }
    }

    /// Starts the `bitcoind` Docker container.
    ///
    /// This method checks if the Docker daemon is active and then attempts to start
    /// the `bitcoind` container. If the container image is not found, it will pull
    /// the image and retry starting the container.
    ///
    /// # Returns
    ///
    /// * `Ok(())` if the container starts successfully.
    /// * `Err(Error)` if there is an error starting the container.
    pub fn start(&self) -> Result<(), BitcoindError> {
        info!("Checking if Docker daemon is active");
        let ping_result = self.runtime.block_on(async { self.docker.ping().await });

        if ping_result.is_err() {
            return Err(BitcoindError::DockerError(
                Error::DockerResponseServerError { status_code: 500
                    , message: "Docker deamon is not running. Make sure to start it before running this test".to_string() 
                }
            ));
        }

        info!("Starting bitcoind container");
        self.runtime.block_on(async {
            self.internal_stop().await?;

            let err = self.create_and_start_container().await;
            if let Err(err) = err {
                //FIX: For some reason checking the list of images is not working, so I handle the error here and retry.
                if err.to_string().contains("No such image") || err.to_string().contains("Image hash mismatch") {
                    self.pull_image_if_not_present().await?;
                    self.create_and_start_container().await?;
                } else {
                    return Err(err);
                }
            }

            Ok(())
        })
    }

    /// Stops the `bitcoind` Docker container.
    ///
    /// This method stops the running `bitcoind` container by calling the internal
    /// stop method.
    ///
    /// # Returns
    ///
    /// * `Ok(())` if the container stops successfully.
    /// * `Err(Error)` if there is an error stopping the container.
    pub fn stop(&self) -> Result<(), BitcoindError> {
        info!("Stopping bitcoind container");
        self.runtime.block_on(async {
            self.internal_stop().await?;
            Ok(())
        })
    }

    async fn internal_stop(&self) -> Result<(), BitcoindError> {
        if self.is_running().await? {
            info!("Container was running. Stopping bitcoind container");
            self.docker
                .remove_container(
                    &self.container_name,
                    Some(RemoveContainerOptions {
                        force: true,
                        ..Default::default()
                    }),
                )
                .await?;
            for _ in 0..10 {
                if !self.is_running().await? {
                    break;
                }
                tokio::time::sleep(std::time::Duration::from_secs(1)).await;
                info!("Waiting for bitcoind container to stop");
            }
        }
        Ok(())
    }

    async fn is_running(&self) -> Result<bool, Error> {
        let containers = self
            .docker
            .list_containers(None::<bollard::query_parameters::ListContainersOptions>)
            .await?;
        for container in containers {
            if let Some(names) = container.names {
                if names.contains(&format!("/{}", self.container_name)) {
                    return Ok(true);
                }
            }
        }
        Ok(false)
    }

    async fn pull_image_if_not_present(&self) -> Result<(), BitcoindError> {
        info!("Image not found locally. Pulling image: {}", self.image);
        let options = Some(CreateImageOptions {
<<<<<<< HEAD
            from_image: Some(self.image.clone()),
            tag: Some("latest".to_string()),
=======
            from_image: self.image.clone(),
>>>>>>> c3396494
            ..Default::default()
        });

        let mut stream = self.docker.create_image(options, None, None);
        while let Some(result) = stream.next().await {
            match result {
                Ok(progress) => {
                    info!("Progress: {:?}", progress.progress);
                }
                Err(error) => {
                    return Err(BitcoindError::DockerError(error));
                }
            }
        }

        if let Some(hash) = &self.hash {
            debug!("Checking if image has hash: {}", hash);
            let image = self.docker.inspect_image(&self.image).await?;
            if let Some(digests) = image.repo_digests {
                if digests.contains(hash) {
                    info!("Image already has the required hash: {}", hash);
                } else {
                    error!("Image does not have the required hash: {}", hash);
                    return Err(BitcoindError::ImageHashMismatch { expected: hash.clone(), found: digests.join(", ") });
                }
            }
        }

        Ok(())
    }

    async fn create_and_start_container(&self) -> Result<(), BitcoindError> {
        info!("Creating and starting bitcoind container");

        let min_relay_tx_fee = format!("-minrelaytxfee={}", self.flags.min_relay_tx_fee);
        let block_min_tx_fee = format!("-blockmintxfee={}", self.flags.block_min_tx_fee);
        let debug = format!("-debug={}", self.flags.debug);
        let fallback_fee = format!("-fallbackfee={}", self.flags.fallback_fee);

        if let Some(hash) = &self.hash {
            debug!("Checking if image has hash: {}", hash);
            let image = self.docker.inspect_image(&self.image).await?;
            if let Some(digests) = image.repo_digests {
                if digests.contains(hash) {
                    info!("Image already has the required hash: {}", hash);
                } else {
                    error!("Image does not have the required hash: {}", hash);
                    return Err(BitcoindError::ImageHashMismatch { expected: hash.clone(), found: digests.join(", ") });
                }
            }
        }

        let config = Config {
            image: Some(self.image.clone()),
            env: Some(vec!["BITCOIN_DATA=/data".to_string()]),
            host_config: Some(HostConfig {
                auto_remove: Some(true),
                port_bindings: Some(
                    [(
                        //TODO: Parse port from url
                        "18443/tcp".to_string(),
                        Some(vec![bollard::service::PortBinding {
                            host_ip: Some("0.0.0.0".to_string()),
                            host_port: Some("18443".to_string()),
                        }]),
                    )]
                    .iter()
                    .cloned()
                    .collect(),
                ),
                ..Default::default()
            }),
            cmd: Some(vec![
                "-regtest=1".to_string(),
                "-printtoconsole".to_string(),
                "-rpcallowip=0.0.0.0/0".to_string(),
                "-rpcbind=0.0.0.0".to_string(),
                format!("-rpcuser={}", self.rpc_config.username.expose_secret()).to_string(),
                format!("-rpcpassword={}", self.rpc_config.password.expose_secret()).to_string(),
                "-server=1".to_string(),
                "-txindex=1".to_string(),
                debug,
                min_relay_tx_fee,
                block_min_tx_fee,
                fallback_fee,
            ]),
            ..Default::default()
        };
        let ContainerCreateResponse { id, .. } = self
            .docker
            .create_container(
                Some(CreateContainerOptions {
                    name: Some(self.container_name.clone()),
                    ..Default::default()
                }),
                config,
            )
            .await?;
        self.docker.start_container(&id, None::<bollard::query_parameters::StartContainerOptions>).await?;
        tokio::time::sleep(std::time::Duration::from_secs(1)).await;
        Ok(())
    }
}

#[cfg(test)]
mod tests {

    use super::*;
    use bitcoin::Network;
    use redact::Secret;

    #[test]
    fn test_start_stop_bitcoind() -> Result<(), BitcoindError> {
        let rpc_config = RpcConfig {
            username: Secret::new("foo".to_string()),
            password: Secret::new("rpcpassword".to_string()),
            url: Secret::new("http://localhost:18443".to_string()),
            wallet: "mywallet".to_string(),
            network: Network::Regtest,
        };

        let bitcoind = Bitcoind::new(
            "bitcoin-regtest",
<<<<<<< HEAD
            "ruimarinho/bitcoin-core",
            None,
=======
            "bitcoin/bitcoin:29.1",
>>>>>>> c3396494
            rpc_config.clone(),
        );

        bitcoind.start()?;
        bitcoind.stop()?;

        Ok(())
    }

    #[test]
    fn test_start_stop_bitcoind_with_flags() -> Result<(), BitcoindError> {
        let rpc_config = RpcConfig {
            username: Secret::new("foo".to_string()),
            password: Secret::new("rpcpassword".to_string()),
            url: Secret::new("http://localhost:18443".to_string()),
            wallet: "mywallet".to_string(),
            network: Network::Regtest,
        };

        let flags = BitcoindFlags {
            min_relay_tx_fee: 0.00001,
            block_min_tx_fee: 0.00001,
            debug: 1,
            fallback_fee: 0.0002,
        };

        let bitcoind = Bitcoind::new_with_flags(
            "bitcoin-regtest",
<<<<<<< HEAD
            "ruimarinho/bitcoin-core",
            None,
=======
            "bitcoin/bitcoin:29.1",
>>>>>>> c3396494
            rpc_config.clone(),
            flags,
        );

        bitcoind.start()?;
        bitcoind.stop()?;

        Ok(())
    }

    #[test]
    fn test_start_stop_bitcoind_with_correct_hash() -> Result<(), BitcoindError> {
        let rpc_config = RpcConfig {
            username: "foo".to_string(),
            password: "rpcpassword".to_string(),
            url: "http://localhost:18443".to_string(),
            wallet: "mywallet".to_string(),
            network: Network::Regtest,
        };

        let bitcoind = Bitcoind::new(
            "bitcoin-regtest",
            "ruimarinho/bitcoin-core",
            Some("sha256:79dd32455cf8c268c63e5d0114cc9882a8857e942b1d17a6b8ec40a6d44e3981".to_string()),
            rpc_config.clone(),
        );

        bitcoind.start()?;
        bitcoind.stop()?;

        Ok(())
    }

    #[test]
    fn test_start_bitcoind_with_incorrect_hash() -> Result<(), BitcoindError> {
        let rpc_config = RpcConfig {
            username: "foo".to_string(),
            password: "rpcpassword".to_string(),
            url: "http://localhost:18443".to_string(),
            wallet: "mywallet".to_string(),
            network: Network::Regtest,
        };

        let bitcoind = Bitcoind::new(
            "bitcoin-regtest",
            "ruimarinho/bitcoin-core",
            Some("sha256:c9dd32455cf8c268c63e5d0114cc9882a8857e942b1d17a6b8ec40a6d44e3981".to_string()),
            rpc_config.clone(),
        );

        assert!(bitcoind.start().is_err());

        Ok(())
    }
}<|MERGE_RESOLUTION|>--- conflicted
+++ resolved
@@ -68,7 +68,10 @@
         flags: BitcoindFlags,
     ) -> Self {
         let hash = match hash {
-            Some(hash) => Some(format!("{}@{}", image, hash)),
+            Some(hash) => {
+                let image_name = image.split(':').next().unwrap_or("");
+                Some(format!("{}@{}", image_name, hash))
+            },
             None => None,
         };
         
@@ -182,12 +185,7 @@
     async fn pull_image_if_not_present(&self) -> Result<(), BitcoindError> {
         info!("Image not found locally. Pulling image: {}", self.image);
         let options = Some(CreateImageOptions {
-<<<<<<< HEAD
             from_image: Some(self.image.clone()),
-            tag: Some("latest".to_string()),
-=======
-            from_image: self.image.clone(),
->>>>>>> c3396494
             ..Default::default()
         });
 
@@ -311,12 +309,8 @@
 
         let bitcoind = Bitcoind::new(
             "bitcoin-regtest",
-<<<<<<< HEAD
-            "ruimarinho/bitcoin-core",
+            "bitcoin/bitcoin:29.1",
             None,
-=======
-            "bitcoin/bitcoin:29.1",
->>>>>>> c3396494
             rpc_config.clone(),
         );
 
@@ -345,12 +339,8 @@
 
         let bitcoind = Bitcoind::new_with_flags(
             "bitcoin-regtest",
-<<<<<<< HEAD
-            "ruimarinho/bitcoin-core",
+            "bitcoin/bitcoin:29.1",
             None,
-=======
-            "bitcoin/bitcoin:29.1",
->>>>>>> c3396494
             rpc_config.clone(),
             flags,
         );
@@ -364,43 +354,43 @@
     #[test]
     fn test_start_stop_bitcoind_with_correct_hash() -> Result<(), BitcoindError> {
         let rpc_config = RpcConfig {
-            username: "foo".to_string(),
-            password: "rpcpassword".to_string(),
-            url: "http://localhost:18443".to_string(),
+            username: Secret::new("foo".to_string()),
+            password: Secret::new("rpcpassword".to_string()),
+            url: Secret::new("http://localhost:18443".to_string()),
             wallet: "mywallet".to_string(),
             network: Network::Regtest,
         };
 
         let bitcoind = Bitcoind::new(
             "bitcoin-regtest",
-            "ruimarinho/bitcoin-core",
+            "bitcoin/bitcoin:29.1",
+            Some("sha256:de62c536feb629bed65395f63afd02e3a7a777a3ec82fbed773d50336a739319".to_string()),
+            rpc_config.clone(),
+        );
+
+        bitcoind.start()?;
+        bitcoind.stop()?;
+
+        Ok(())
+    }
+
+    #[test]
+    fn test_start_bitcoind_with_incorrect_hash() -> Result<(), BitcoindError> {
+        let rpc_config = RpcConfig {
+            username: Secret::new("foo".to_string()),
+            password: Secret::new("rpcpassword".to_string()),
+            url: Secret::new("http://localhost:18443".to_string()),
+            wallet: "mywallet".to_string(),
+            network: Network::Regtest,
+        };
+
+        let bitcoind = Bitcoind::new(
+            "bitcoin-regtest",
+            "bitcoin/bitcoin:29.1",
             Some("sha256:79dd32455cf8c268c63e5d0114cc9882a8857e942b1d17a6b8ec40a6d44e3981".to_string()),
             rpc_config.clone(),
         );
 
-        bitcoind.start()?;
-        bitcoind.stop()?;
-
-        Ok(())
-    }
-
-    #[test]
-    fn test_start_bitcoind_with_incorrect_hash() -> Result<(), BitcoindError> {
-        let rpc_config = RpcConfig {
-            username: "foo".to_string(),
-            password: "rpcpassword".to_string(),
-            url: "http://localhost:18443".to_string(),
-            wallet: "mywallet".to_string(),
-            network: Network::Regtest,
-        };
-
-        let bitcoind = Bitcoind::new(
-            "bitcoin-regtest",
-            "ruimarinho/bitcoin-core",
-            Some("sha256:c9dd32455cf8c268c63e5d0114cc9882a8857e942b1d17a6b8ec40a6d44e3981".to_string()),
-            rpc_config.clone(),
-        );
-
         assert!(bitcoind.start().is_err());
 
         Ok(())
